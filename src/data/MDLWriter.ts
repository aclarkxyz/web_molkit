--- conflicted
+++ resolved
@@ -241,7 +241,6 @@
 	{
 		let hyd = mol.atomHydrogens(atom), el = mol.atomElement(atom);
 		let options = MDLMOL_VALENCE[el];
-<<<<<<< HEAD
 		
 		// if no implicit valence, and no hydrogens: no need
 		if (options == null && hyd == 0) return 0;
@@ -249,8 +248,6 @@
 		// if just one H-count option, and this is it, then it should work out naturally
 		if (options && options.length == 1 && options[0] == hyd) return 0;
 
-=======
->>>>>>> d640fb10
 		let chg = mol.atomCharge(atom);
 		let chgmod = (el == 'C' || el == 'H') ? Math.abs(chg) : el == 'B' ? -Math.abs(chg) : -chg;
 		let bondSum = 0;
@@ -259,15 +256,11 @@
 
 		if (options && options.indexOf(nativeVal) >= 0) return 0; // there's a default that will be derived correctly (one hopes)
 
-<<<<<<< HEAD
 		// NOTE: in cases with multiple valence options, like S[2,4,6], it would be possible to leave the valence unmarked
 		// when the previous state is indicated, e.g. for S{val=3} ==> +1 H to get to val=4; or we could just mark the
 		// valence, since the first one is always overwhelmingly the default
 
 		let val = nativeVal - chgmod;
-=======
-		let val = bondSum + hyd; // definition of valence for the file format is different
->>>>>>> d640fb10
 		return val <= 0 || val > 14 ? zeroVal : val;
 	}
 }
