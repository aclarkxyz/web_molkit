/*
	WebMolKit

	(c) 2010-2020 Molecular Materials Informatics, Inc.

	All rights reserved

	http://molmatinf.com

	[PKG=webmolkit]
*/

///<reference path='../decl/corrections.d.ts'/>
///<reference path='../util/util.ts'/>
///<reference path='../data/CoordUtil.ts'/>
///<reference path='OpenMolSpec.ts'/>

/* eslint-disable key-spacing */

namespace WebMolKit /* BOF */ {

/*
	MDL Molfile reader: a somewhat flexible input parser that can turn V2000 and V3000 Molfiles into the internal molecule
	representation. The molfile format has several official variants, and a much larger number of mutant strains that
	exist in the wild: mileage may vary. If the structure is unreadable, an exception will be thrown. For information on
	anything interesting that happened during the parsing process, consult the "openmol" member.

	MDL SDfile reader: doing the best it can to pull out the auxiliary fields in SDfiles, which can be abused in endless ways,
	but one does one's best to deal with it.
*/

// valence options used by MDL/CTAB, which is much more promiscuous than the internal format
export const MDLMOL_VALENCE:Record<string, number[]> =
{
	'H':  [1],
	'B':  [3],
	'C':  [4],
	'Si': [4],
	'N':  [3],
	'P':  [3, 5],
	'As': [3, 5],
	'O':  [2],
	'S':  [2, 4, 6],
	'Se': [2, 4, 6],
	'Te': [2, 4, 6],
	'F':  [1],
	'Cl': [1, 3, 5, 7],
	'Br': [1],
	'I':  [1, 3, 5, 7],
	'At': [1, 3, 5, 7],
};

export interface MDLReaderLinkNode
{
	atom:number;
	nbrs:number[];
	minRep:number;
	maxRep:number;
}

export interface MDLReaderGroupMixture
{
	index:number;
	parent:number;
	type:string;
	atoms:number[];
}

export interface MDLReaderSuperAtom
{
	atoms:number[];
	name:string;
}

export class MDLMOLReader
{
	// options
	public parseHeader = true; // if on, the first 3 lines are the pre-ctab header
	public parseExtended = true; // if on, extended fields are parsed; otherwise legacy MDL
	public allowV3000 = true; // if on, will diverge to a separate track for V3000
	public considerRescale = true; // if on, bond lengths will be rescaled if they are funky
	public relaxed = false; // set this to true to read some not-so-valid MOLfiles
	public keepAromatic = false; // set this to retain "type 4" bonds with foreign annotation, instead of de-rezzing
	public keepParity = false; // set this to bring in the "parity" labels for atoms

	// deliverables
	public mol:Molecule = null; // the result (or partial result, if not successful)
	public molName = ''; // molecule name from the header, if any
	public openmol = new OpenMolSpec();

	// hydrogen count & resonance bonds supposed to be query-only, but some software abuses them to get around the structural limitations
	public atomHyd:number[] = null;
	public resBonds:boolean[] = null;

	// "modern" features of CTAB which are not part of the lowest common denominator
	public explicitValence:number[] = []; // -1=zero valence, 0=no opinion, >0=specific
	public groupAttachAny = new Map<number, number[]>(); // bond -> list of atom indices
	public groupAttachAll = new Map<number, number[]>(); // ditto
	public groupStereoAbsolute:number[] = []; // atom centres that have absolute stereochemistry
	public groupStereoRacemic:number[][] = []; // blocks of atoms which are racemic
	public groupStereoRelative:number[][] = []; // blocks of atoms which exist in their drawn configuration OR the opposite
	public groupLinkNodes:MDLReaderLinkNode[] = []; // so-called link nodes, aka repeating atom
	public groupMixtures:MDLReaderGroupMixture[] = []; // mixture collections, which may overlap

	private pos = 0;
	private lines:string[];

	// ----------------- public methods -----------------

	constructor(strData:string)
	{
		this.lines = strData.split(/\r?\n/);
	}

	// perform the parsing operation, and populate the result fields
	public parse():Molecule
	{
		if (this.parseHeader)
		{
			this.molName = this.lines[0];
			if (this.molName)
			{
				let src:OpenMolSource = {'row': 0, 'col': 0, 'len': this.molName.length};
				this.openmol.add(OpenMolType.MoleculeName, null, null, [src]);
			}
			this.pos = 3;
		}
		this.parseCTAB();
		return this.mol;
	}

	// ----------------- private methods -----------------

	private nextLine():string
	{
		if (this.pos >= this.lines.length) throw 'MDL Molfile parser: premature end, at line ' + (this.pos + 1);
		return this.lines[this.pos++];
	}

	// pull out the main CTAB block: this is where the real action is
	private parseCTAB():void
	{
		this.mol = new Molecule();
		this.mol.keepTransient = true;

		// check out the counts line
		let line = this.nextLine();
		if (!this.relaxed)
		{
			let version = line.length >= 39 ? line.substring(34, 39) : '';
			if (this.allowV3000 && version == 'V3000')
			{
				this.parseV3000();
				this.openmol.derive(this.mol);
				return;
			}
			if (version != 'V2000') throw 'Invalid MDL MOL: no Vx000 tag.';
		}
		let numAtoms = parseInt(line.substring(0, 3).trim());
		let numBonds = parseInt(line.substring(3, 6).trim());

		// read out each atom
		for (let n = 0; n < numAtoms; n++)
		{
			line = this.nextLine();
			if (line.length < 39) throw 'Invalid MDL MOL: atom line' + (n + 1);

			let x = parseFloat(line.substring(0, 10).trim());
			let y = parseFloat(line.substring(10, 20).trim());
			let z = parseFloat(line.substring(20, 30).trim());
			let el = line.substring(31, 34).trim();
			let chg = parseInt(line.substring(36, 39).trim()), rad = 0;
			let stereo = line.length < 42 ? 0 : parseInt(line.substring(39, 42).trim());
			let hyd = line.length < 45 ? 0 : parseInt(line.substring(42, 45).trim());
			let val = line.length < 51 ? 0 : parseInt(line.substring(48, 51).trim());
			let mapnum = line.length < 63 ? 0 : parseInt(line.substring(60, 63).trim());

			if (chg >= 1 && chg <= 3) chg = 4 - chg;
			else if (chg == 4) {chg = 0; rad = 2;}
			else if (chg >= 5 && chg <= 7) chg = 4 - chg;
			else chg = 0;

			let a = this.mol.addAtom(el, x, y, chg, rad);
			if (z != 0)
			{
				this.mol.setAtomZ(a, z);
				this.mol.setIs3D(true);
			}
			this.mol.setAtomMapNum(a, mapnum);

			/* todo: add in Z-support to molecule class
			if (z != 0)
			{
				this.mol.setIs3D(true);
				this.mol.setAtomZ(a, z);
			}*/

			if (hyd > 0)
			{
				this.openmol.addJoin(OpenMolType.QueryHCount, [a]);

				if (this.atomHyd == null) this.atomHyd = Vec.numberArray(Molecule.HEXPLICIT_UNKNOWN, numAtoms);
				this.atomHyd[n] = hyd - 1;
			}

			if (stereo > 0 && this.keepParity)
			{
				/* todo: retained parity flags
				let trans = this.mol.atomTransient(a);
				if (stereo == 1) this.mol.setAtomTransient(a, Vec.append(trans, ForeignMolecule.ATOM_CHIRAL_MDL_ODD));
				else if (stereo == 2) this.mol.setAtomTransient(a, Vec.append(trans, ForeignMolecule.ATOM_CHIRAL_MDL_EVEN));
				else if (stereo == 3) this.mol.setAtomTransient(a, Vec.append(trans, ForeignMolecule.ATOM_CHIRAL_MDL_RACEMIC));
				*/
			}

			this.explicitValence.push(val);
		}

		// read out each bond
		for (let n = 0; n < numBonds; n++)
		{
			line = this.nextLine();
			if (line.length < 12) throw 'Invalid MDL MOL: bond line' + (n + 1);

			let bfr = parseInt(line.substring(0, 3).trim()), bto = parseInt(line.substring(3, 6).trim());
			let type = parseInt(line.substring(6, 9).trim()), stereo = parseInt(line.substring(9, 12).trim());

			if (bfr == bto || bfr < 1 || bfr > numAtoms || bto < 1 || bto > numAtoms) throw 'Invalid MDL MOL: bond line' + (n + 1);

			let order = type >= 1 && type <= 3 ? type : 1;
			let style = Molecule.BONDTYPE_NORMAL;
			if (stereo == 1) style = Molecule.BONDTYPE_INCLINED;
			else if (stereo == 6) style = Molecule.BONDTYPE_DECLINED;
			else if (stereo == 3 || stereo == 4) style = Molecule.BONDTYPE_UNKNOWN;

			let b = this.mol.addBond(bfr, bto, order, style);

			// type "4" is special: it is defined to be a special query type to match aromatic bonds, but it is sometimes used
			// to store actual molecules; in this case, it is necessary to either "deresonate" the rings, or to stash the property
			if (type == 4)
			{
				let src:OpenMolSource = {'row': this.pos - 1, 'col': 6, 'len': 3};
				this.openmol.addJoin(OpenMolType.QueryResonance, null, [b], [src]);

				/* todo: handle the technically incorrect 'aromatic' type
				if (this.keepAromatic) this.mol.setBondTransient(b, Vec.append(mol.bondTransient(b), ForeignMolecule.BOND_AROMATIC));
				else
				{
					if (this.resBonds == null) this.resBonds = Vec.booleanArray(false, numBonds);
					this.resBonds[n] = true;
				}*/
			}
		}

		// examine anything in the M-block
		const MBLK_CHG = 1, MBLK_RAD = 2, MBLK_ISO = 3, MBLK_RGP = 4, MBLK_HYD = 5, MBLK_ZCH = 6, MBLK_ZBO = 7,
			  MBLK_ZPA = 8, MBLK_ZRI = 9, MBLK_ZAR = 10;
		let resPaths = new Map<number, number[]>(), resRings = new Map<number, number[]>(), arenes = new Map<number, number[]>();
		let superatoms = new Map<number, MDLReaderSuperAtom>(), mixtures = new Map<number, MDLReaderGroupMixture>();

		while (true)
		{
			line = this.nextLine();
			if (line.startsWith('M  END')) break;

			let type = 0;
			if (line.startsWith('M  CHG')) type = MBLK_CHG;
			else if (line.startsWith('M  RAD')) type = MBLK_RAD;
			else if (line.startsWith('M  ISO')) type = MBLK_ISO;
			else if (line.startsWith('M  RGP')) type = MBLK_RGP;
			else if (this.parseExtended && line.startsWith('M  HYD')) type = MBLK_HYD;
			else if (this.parseExtended && line.startsWith('M  ZCH')) type = MBLK_ZCH;
			else if (this.parseExtended && line.startsWith('M  ZBO')) type = MBLK_ZBO;
			else if (this.parseExtended && line.startsWith('M  ZPA')) type = MBLK_ZPA;
			else if (this.parseExtended && line.startsWith('M  ZRI')) type = MBLK_ZRI;
			else if (this.parseExtended && line.startsWith('M  ZAR')) type = MBLK_ZAR;
			else if (line.startsWith('A  ') && line.length >= 6)
			{
				let anum = parseInt(line.substring(3, 6).trim());
				if (anum >= 1 && anum <= this.mol.numAtoms)
				{
					line = this.nextLine();
					if (line == null) break;
					this.mol.setAtomElement(anum, line);
					continue;
				}
			}
			else if (line.startsWith('M  STY'))
			{
				let len = parseInt(line.substring(6, 9).trim());
				for (let n = 0; n < len; n++)
				{
					let idx = parseInt(line.substring(9 + 8 * n, 13 + 8 * n).trim());
					let stype = line.substring(14 + 8 * n, 17 + 8 * n);
					if (stype == 'SUP') superatoms.set(idx, {'atoms': [], 'name': null});
					else if (stype == 'MIX' || stype == 'FOR') mixtures.set(idx, {'index': idx, 'parent': 0, 'atoms': [], 'type': stype});
				}
			}
			else if (line.startsWith('M  SPL'))
			{
				let len = parseInt(line.substring(6, 9).trim());
				for (let n = 0; n < len; n++)
				{
					let child = parseInt(line.substring(9 + 8 * n, 13 + 8 * n).trim());
					let parent = parseInt(line.substring(13 + 8 * n, 17 + 8 * n).trim());
					let mix = mixtures.get(child);
					if (mix != null) mix.parent = parent;
				}
			}
			else if (line.startsWith('M  SAL'))
			{
				let idx = parseInt(line.substring(6, 10).trim());
				let sup = superatoms.get(idx);
				if (sup != null)
				{
					let len = parseInt(line.substring(10, 13).trim());
					let atoms = Vec.numberArray(0, len);
					for (let n = 0; n < len; n++) atoms[n] = parseInt(line.substring(13 + 4 * n, 17 + 4 * n).trim());
					sup.atoms = Vec.concat(sup.atoms, atoms);
				}
				let mix = mixtures.get(idx);
				if (mix != null)
				{
					let len = parseInt(line.substring(10, 13).trim());
					let atoms = Vec.numberArray(0, len);
					for (let n = 0; n < len; n++) atoms[n] = parseInt(line.substring(13 + 4 * n, 17 + 4 * n).trim());
					mix.atoms = Vec.concat(mix.atoms, atoms);
				}
			}
			else if (line.startsWith('M  SMT'))
			{
				let idx = parseInt(line.substring(6, 10).trim());
				let sup = superatoms.get(idx);
				if (sup != null) sup.name = line.substring(11).trim();
			}
			else if (line.startsWith('M  LIN'))
			{
				let len = parseInt(line.substring(6, 9).trim());
				for (let n = 0; n < len; n++)
				{
					let node:MDLReaderLinkNode =
					{
						'atom': parseInt(line.substring(9 + 8 * n, 13 + 8 * n).trim()),
						'nbrs': [],
						'minRep': 1,
						'maxRep': parseInt(line.substring(13 + 8 * n, 17 + 8 * n).trim()),
					};

					let nbr1 = parseInt(line.substring(17 + 8 * n, 21 + 8 * n).trim());
					let nbr2 = parseInt(line.substring(21 + 8 * n, 25 + 8 * n).trim());
					if (nbr1 > 0) node.nbrs.push(nbr1);
					if (nbr2 > 0) node.nbrs.push(nbr2);

					this.groupLinkNodes.push(node);
				}
			}

			if (type == MBLK_ZPA || type == MBLK_ZRI || type == MBLK_ZAR)
			{
				let len = parseInt(line.substring(6, 9).trim()), blk = parseInt(line.substring(9, 13).trim());
				let map = type == MBLK_ZPA ? resPaths : type == MBLK_ZRI ? resRings : /* type == MBLK_ZAR */ arenes;
				for (let n = 0; n < len; n++)
				{
					let val = parseInt(line.substring(13 + 4 * n, 17 + 4 * n).trim());
					if (val < 1 || val > numAtoms) throw 'Invalid MDL MOL: M-block';
					let atoms = map.get(blk);
					if (!atoms) map.set(blk, atoms = []);
					atoms.push(val);
				}
			}
			else if (type > 0)
			{
				let len = parseInt(line.substring(6, 9).trim());
				for (let n = 0; n < len; n++)
				{
					let pos = parseInt(line.substring(9 + 8 * n, 13 + 8 * n).trim());
					let val = parseInt(line.substring(13 + 8 * n, 17 + 8 * n).trim());
					if (pos < 1) throw 'Invalid MDL MOL: M-block';

					if (type == MBLK_CHG) this.mol.setAtomCharge(pos, val);
					else if (type == MBLK_RAD) this.mol.setAtomUnpaired(pos, val);
					else if (type == MBLK_ISO) this.mol.setAtomIsotope(pos, val);
					else if (type == MBLK_RGP) this.mol.setAtomElement(pos, 'R' + val);
					else if (type == MBLK_HYD)
					{
						this.mol.setAtomHExplicit(pos, val);
						let src:OpenMolSource = {'row': this.pos - 1, 'col': 9 + 8 * n, 'len': 8};
						this.openmol.addJoin(OpenMolType.HydrogenCounting, [pos], null, [src]);
					}
					else if (type == MBLK_ZCH) this.mol.setAtomCharge(pos, val);
					else if (type == MBLK_ZBO)
					{
						this.mol.setBondOrder(pos, val);
						let src:OpenMolSource = {'row': this.pos - 1, 'col': 9 + 8 * n, 'len': 8};
						this.openmol.addJoin(OpenMolType.ZeroOrderBonds, null, [pos], [src]);
					}
				}
			}
		}

		this.postFix();

		if (this.parseExtended)
		{
			let artifacts = new BondArtifact(this.mol);
			for (let atoms of resPaths.values()) artifacts.createPath(atoms);
			for (let atoms of resRings.values()) artifacts.createRing(atoms);
			for (let atoms of arenes.values()) artifacts.createArene(atoms);
			artifacts.rewriteMolecule();
		}

		// process superatoms: order is important
		for (let key of Vec.sorted(Array.from(superatoms.keys())))
		{
			let value = superatoms.get(key);
			superatoms.delete(key);
			this.applySuperAtom(value, Array.from(superatoms.values()));
		}

		for (let key of Vec.sorted(Array.from(mixtures.keys()))) this.groupMixtures.push(mixtures.get(key));

		this.openmol.derive(this.mol);
	}

	// performs some intrinsic post-parse fixing
	private postFix():void
	{
		const mol = this.mol;

		// post-fixing
		for (let n = 1; n <= mol.numAtoms; n++)
		{
			let el = mol.atomElement(n);

			// shortcuts for isotope "elements"
			if (el == 'D') {mol.setAtomElement(n, 'H'); mol.setAtomIsotope(n, 2);}
			else if (el == 'T') {mol.setAtomElement(n, 'H'); mol.setAtomIsotope(n, 3);}

<<<<<<< HEAD
			// valence, two correction scenarios
			let valence = explicitValence[n - 1], options = MDLMOL_VALENCE[el];
=======
			// valence, two correction scenarios: (1) if set to explicit, make the hydrogens
			let valence = this.explicitValence[n - 1], options = MDLMOL_VALENCE[el];
>>>>>>> 8a79cbf4
			if (valence != 0)
			{
				let hcount = valence < 0 || valence > 14 ? 0 : valence;
				for (let b of mol.atomAdjBonds(n)) hcount -= mol.bondOrder(b);
				if (hcount != mol.atomHydrogens(n)) mol.setAtomHExplicit(n, Math.max(0, hcount));
			}
			else if (options)
			{
				let chg = mol.atomCharge(n);
				let chgmod = (el == 'C' || el == 'H') ? Math.abs(chg) : el == 'B' ? -Math.abs(chg) : -chg;
				let usedValence = chgmod + mol.atomUnpaired(n);
				for (let b of mol.atomAdjBonds(n)) usedValence += mol.bondOrder(b);
				for (let v of options) if (usedValence <= v)
				{
					let hcount = v - usedValence;
					if (hcount != mol.atomHydrogens(n)) mol.setAtomHExplicit(n, Math.max(0, hcount));
					break;
				}
			}
		}

		if (this.considerRescale) CoordUtil.normaliseBondDistances(mol);

		/* ... to be done...
		if (resBonds != null)
		{
			ResonanceRemover derez = new ResonanceRemover(mol, resBonds, atomHyd);
			try {derez.perform();} catch (GraphFaultException ex) {throw new MoleculeIOException(ex);}
			int[] bo = derez.getBondOrders();
			final int nb = mol.numBonds;
			for (let n = 0; n < nb; n++) mol.setBondOrder(n + 1, bo[n]);
		}*/

		mol.keepTransient = false;
	}

	// alternate track: only look at the specially marked V3000 tags
	private parseV3000():void
	{
		// NOTE: this is currently very minimal

		enum Section {ATOM, BOND, COLL, SGROUP}
		let inCTAB = false, section:Section = null;
		let lineCounts:string = null;
		let lineAtom:string[] = [], lineBond:string[] = [], lineColl:string[] = [], lineSgroup:string[] = [];

		const ERRPFX = 'Invalid MDL MOL V3000: ';

		while (true)
		{
			let line = this.nextLine();
			if (line == 'M  END') break; // graceful end

			if (!line.startsWith('M  V30 ')) continue;
			line = line.substring(7);

			if (line.startsWith('COUNTS ')) lineCounts = line.substring(7);
			else if (line.startsWith('BEGIN CTAB')) inCTAB = true;
			else if (line.startsWith('BEGIN ATOM')) section = Section.ATOM;
			else if (line.startsWith('BEGIN BOND')) section = Section.BOND;
			else if (line.startsWith('BEGIN COLLECTION')) section = Section.COLL;
			else if (line.startsWith('BEGIN SGROUP')) section = Section.SGROUP;
			else if (line.startsWith('END ')) section = null;
			// TO DO: make sure these are nested properly, bug out if not
			else if (inCTAB && section == Section.ATOM) lineAtom.push(line);
			else if (inCTAB && section == Section.BOND) lineBond.push(line);
			else if (inCTAB && section == Section.COLL) lineColl.push(line);
			else if (inCTAB && section == Section.SGROUP) lineSgroup.push(line);
			else if (inCTAB && section == null)
			{
				if (line.startsWith('LINKNODE '))
				{
					let bits = this.splitWithQuotes(line.substring(9));

					let node:MDLReaderLinkNode =
					{
						'atom': 0,
						'nbrs': [],
						'minRep': parseInt(bits[0]),
						'maxRep': parseInt(bits[1])
					};

					// convert the list of bond {a1,a2} into central atom / neighbours
					let nb = parseInt(bits[2]);
					let atoms:number[] = [];
					for (let n = 0; n < nb * 2; n++) atoms.push(parseInt(bits[3 + n]));
					Vec.sort(atoms);
					for (let n = 0; n < atoms.length; n++)
					{
						if (n < atoms.length - 1 && atoms[n] == atoms[n + 1])
							node.atom = atoms[n++];
						else
							node.nbrs.push(atoms[n]);
					}

					this.groupLinkNodes.push(node);
				}
			}
			// (silently ignore other stuff; don't care)
		}

		let counts = lineCounts.split(/\s+/);
		if (counts.length < 2) throw ERRPFX + 'counts line malformatted';
		let numAtoms = parseInt(counts[0]), numBonds = parseInt(counts[1]);
		if (numAtoms < 0 || numAtoms > lineAtom.length) throw ERRPFX + 'unreasonable atom count: ' + numAtoms;
		if (numBonds < 0 || numBonds > lineBond.length) throw ERRPFX + 'unreasonable bond count: ' + numBonds;

		let atomBits:string[][] = [], bondBits:string[][] = [];

		// extract atom & bond content
		for (let n = 0; n < lineAtom.length; n++)
		{
			let line = lineAtom[n];
			while (n < lineAtom.length - 1 && line.endsWith('-'))
			{
				n++;
				line = line.substring(0, line.length - 1) + lineAtom[n];
			}
			let bits = this.splitWithQuotes(line);
			if (bits.length < 6) throw ERRPFX + 'atom line has too few components: ' + line;
			let idx = parseInt(bits[0], 0);
			if (idx < 1 || idx > numAtoms) throw ERRPFX + 'invalid atom index: ' + bits[0];
			if (atomBits[idx - 1] != null) throw ERRPFX + 'duplicate atom index: ' + idx;
			atomBits[idx - 1] = bits;
		}
		for (let n = 0; n < lineBond.length; n++)
		{
			let line = lineBond[n];
			while (n < lineBond.length - 1 && line.endsWith('-'))
			{
				n++;
				line = line.substring(0, line.length - 1) + lineBond[n];
			}
			let bits = this.splitWithQuotes(line);
			if (bits.length < 4) throw ERRPFX + 'bond line has too few components: ' + line;
			let idx = parseInt(bits[0], 0);
			if (idx < 1 || idx > numBonds) throw ERRPFX + 'invalid bond index: ' + bits[0];
			if (bondBits[idx - 1] != null) throw ERRPFX + 'duplicate bond index: ' + idx;
			bondBits[idx - 1] = bits;
		}

		this.explicitValence = Vec.numberArray(0, numAtoms);

		// process each atom
		for (let a = 1; a <= numAtoms; a++)
		{
			let bits = atomBits[a - 1];
			if (bits == null) throw ERRPFX + 'atom definition missing for #' + a;

			let type = bits[1];
			let x = parseFloat(bits[2]), y = parseFloat(bits[3]), z = parseFloat(bits[4]);
			let map = parseInt(bits[5]);
			this.mol.addAtom(type, x, y);
			/* todo: handle Z in molecule
			if (z != 0) {mol.setAtomZ(n, z); mol.setIs3D(true);}*/
			this.mol.setAtomMapNum(a, map);

			for (let i = 6; i < bits.length; i++)
			{
				let eq = bits[i].indexOf('=');
				if (eq < 0) continue;
				let key = bits[i].substring(0, eq), val = bits[i].substring(eq + 1);
				if (key == 'CHG') this.mol.setAtomCharge(a, parseInt(val));
				else if (key == 'RAD') this.mol.setAtomUnpaired(a, parseInt(val));
				else if (key == 'MASS') this.mol.setAtomIsotope(a, parseInt(val));
				else if (key == 'CFG')
				{
					let stereo = parseInt(val);
					if (stereo > 0 && this.keepParity)
					{
						/* todo: record incoming parity
						let trans = this.mol.atomTransient(n);
						if (stereo == 1) mol.setAtomTransient(n, Vec.append(trans, ForeignMolecule.ATOM_CHIRAL_MDL_ODD));
						else if (stereo == 2) mol.setAtomTransient(n, Vec.append(trans, ForeignMolecule.ATOM_CHIRAL_MDL_EVEN));
						else if (stereo == 3) mol.setAtomTransient(n, Vec.append(trans, ForeignMolecule.ATOM_CHIRAL_MDL_RACEMIC));*/
					}
				}
				else if (key == 'VAL') this.explicitValence[a - 1] = parseInt(val);
			}
		}

		// process each bond
		for (let b = 1; b <= numBonds; b++)
		{
			let bits = bondBits[b - 1];
			if (bits == null) throw ERRPFX + 'bond definition missing for #' + b;

			let type = parseInt(bits[1]), bfr = parseInt(bits[2]), bto = parseInt(bits[3]);
			let order = type >= 1 && type <= 3 ? type : type == 9 || type == 10 ? 0 : 1;
			this.mol.addBond(bfr, bto, order);

			// type "4" is special: it is defined to be a special query type to match aromatic bonds, but it is sometimes used
			// to store actual molecules; in this case, it is necessary to either "deresonate" the rings, or to stash the property
			if (type == 4)
			{
				/* todo: handle resonance type (even though it's invalid)
				if (keepAromatic) mol.setBondTransient(n, Vec.append(mol.bondTransient(n), ForeignMolecule.BOND_AROMATIC));
				else
				{
					if (resBonds == null) resBonds = Vec.booleanArray(false, numBonds);
					resBonds[n] = true;
				}*/
			}

			let endpts:number[] = null;
			let attach:string = null;

			for (let i = 4; i < bits.length; i++)
			{
				let eq = bits[i].indexOf('=');
				if (eq < 0) continue;
				let key = bits[i].substring(0, eq), val = bits[i].substring(eq + 1);
				if (key == 'CFG')
				{
					let dir = parseInt(val);
					this.mol.setBondType(b, dir == 1 ? Molecule.BONDTYPE_INCLINED :
											dir == 2 ? Molecule.BONDTYPE_UNKNOWN :
											dir == 3 ? Molecule.BONDTYPE_DECLINED : Molecule.BONDTYPE_NORMAL);
				}
				else if (key == 'DISP')
				{
					if (val == 'COORD') this.mol.setBondOrder(b, 0);
				}
				else if (key == 'ENDPTS') endpts = this.unpackList(val);
				else if (key == 'ATTACH') attach = val;
			}

			if (attach != null && endpts != null)
			{
				if (attach == 'ALL') this.groupAttachAll.set(b, endpts);
				else if (attach == 'ANY') this.groupAttachAny.set(b, endpts);
			}
		}

		this.postFix();

		// extract collection info
		for (let n = 0; n < lineColl.length; n++)
		{
			let line = lineColl[n];
			while (n < lineColl.length - 1 && line.endsWith('-'))
			{
				n++;
				line = line.substring(0, line.length - 1) + lineColl[n];
			}
			let bits = this.splitWithQuotes(line);
			if (bits[0].startsWith('MDLV30/STEABS'))
			{
				if (bits[1].startsWith('ATOMS=')) this.groupStereoAbsolute = this.unpackList(bits[1].substring(5));
			}
			else if (bits[0].startsWith('MDLV30/STERAC'))
			{
				if (bits[1].startsWith('ATOMS=')) this.groupStereoRacemic.push(this.unpackList(bits[1].substring(6)));
			}
			else if (bits[0].startsWith('MDLV30/STEREL'))
			{
				if (bits[1].startsWith('ATOMS=')) this.groupStereoRelative.push(this.unpackList(bits[1].substring(6)));
			}
		}

		// extract S-groups
		let superatoms = new Map<number, MDLReaderSuperAtom>();
		for (let n = 0; n < lineSgroup.length; n++)
		{
			let line = lineSgroup[n];
			while (n < lineSgroup.length - 1 && line.endsWith('-'))
			{
				n++;
				line = line.substring(0, line.length - 1) + lineSgroup[n];
			}
			let bits = this.splitWithQuotes(line);

			let idx = parseInt(bits[0]);
			if (bits.length > 3 && idx > 0 && bits[1] == 'SUP' && parseInt(bits[2]) == idx)
			{
				let sup:MDLReaderSuperAtom = {'atoms': [], 'name': null};
				for (let i = 3; i < bits.length; i++)
				{
					if (bits[i].startsWith('ATOMS=')) sup.atoms = this.unpackList(bits[i].substring(6));
					else if (bits[i].startsWith('LABEL=')) sup.name = this.withoutQuotes(bits[i].substring(6));
				}
				superatoms.set(idx, sup);
			}
			else if (bits.length > 3 && idx > 0 && (bits[1] == 'MIX' || bits[1] == 'FOR') && parseInt(bits[2]) == idx)
			{
				let mix:MDLReaderGroupMixture = {'index': idx, 'parent': 0, 'atoms': null, 'type': bits[1]};
				for (let i = 3; i < bits.length; i++)
				{
					if (bits[i].startsWith('ATOMS=')) mix.atoms = this.unpackList(bits[i].substring(6));
					else if (bits[i].startsWith('PARENT=')) mix.parent = parseInt(bits[i].substring(7));
				}
				this.groupMixtures.push(mix);
			}
		}

		// process superatoms: order is important
		for (let key of Vec.sorted(Array.from(superatoms.keys())))
		{
			let value = superatoms.get(key);
			superatoms.delete(key);
			this.applySuperAtom(value, Array.from(superatoms.values()));
		}
	}

	// applies a superatom block: turns the definition itself into an abbreviation if possible; also modifies any remaining superatoms so that their indexes
	// are still current
	private applySuperAtom(sup:MDLReaderSuperAtom, residual:MDLReaderSuperAtom[]):void
	{
		if (sup.name == null || Vec.isBlank(sup.atoms)) return;
		let mask = Vec.booleanArray(true, this.mol.numAtoms);
		for (let a of sup.atoms) mask[a - 1] = false;

		let name = sup.name;
		let i:number;
		while ((i = name.indexOf('\\S')) >= 0) name = name.substring(0, i) + '{^' + name.substring(i + 2);
		while ((i = name.indexOf('\\s')) >= 0) name = name.substring(0, i) + '{' + name.substring(i + 2);
		while ((i = name.indexOf('\\n')) >= 0) name = name.substring(0, i) + '}' + name.substring(i + 2);

		let [mod, abvAtom] = MolUtil.convertToAbbrevIndex(this.mol, mask, name);
		if (mod == null) return;
		this.mol = mod;

		// correct atom indices for ensuing superatom blocks
		let map = Vec.maskMap(mask);
		for (let res of residual)
		{
			let subsumed = false;
			for (let n = res.atoms.length - 1; n >= 0; n--)
			{
				let atom = map[res.atoms[n] - 1] + 1;
				if (atom == 0)
				{
					res.atoms = Vec.remove(res.atoms, n);
					subsumed = true;
				}
				else res.atoms[n] = atom;
			}
			if (subsumed) res.atoms = Vec.sorted(Vec.append(res.atoms, abvAtom));
		}
	}

	// removes surrounding quotes, if any
	private withoutQuotes(str:string):string
	{
		if (str.length >= 2 && str.startsWith('"') && str.endsWith('"')) return str.substring(1, str.length - 1);
		return str;
	}

	// takes a line of whitespace-separated stuff and breaks it into pieces
	private splitWithQuotes(line:string):string[]
	{
		let segments:string[] = [];

		let seg = '';
		let depth = 0, quote = false;
		for (let n = 0; n < line.length; n++)
		{
			let ch = line.charAt(n);
			if (ch == ' ' && depth == 0 && !quote)
			{
				if (seg.length > 0) segments.push(seg);
				seg = '';
			}
			else
			{
				seg += ch;
				if (ch == '"') quote = !quote;
				else if (ch == '(' || ch == '[') depth++;
				else if (ch == ')' || ch == ']') depth--;
			}
		}
		if (seg.length > 0) segments.push(seg);

		return segments;
	}

	// converts a string of the form "(sz v1 v2 ...)" into an array of just the values
	private unpackList(str:string):number[]
	{
		if (!str.startsWith('(') || !str.endsWith(')')) return null;

		str = str.substring(1, str.length - 1);
		let values:number[] = [];
		for (let bit of str.split(' ')) values.push(parseInt(bit));
		if (values[0] != values.length - 1) return null;
		return Vec.remove(values, 0);
	}
}

export class MDLSDFReader
{
	public ds = new DataSheet();
	public upcastColumns = true; // if on, tries to decide on column types based on their data values; otherwise leaves as strings

	private pos = 0;
	private lines:string[];

	// ----------------- public methods -----------------

	constructor(strData:string)
	{
		this.lines = strData.split(/\r?\n/);
	}

	// perform the parsing operation, and populate the result fields
	public parse():DataSheet
	{
		this.parseStream();
		if (this.upcastColumns) this.upcastStringColumns();
		return this.ds;
	}

	// ----------------- private methods -----------------

	private parseStream():void
	{
		let ds = this.ds;
		ds.appendColumn('Molecule', DataSheetColumn.Molecule, 'Molecular structure');
		let colName = -1;
		let entry:string[] = [];

		// read the lines from the SD file, and every time a field is encountered, add it as type "string"
		while (this.pos < this.lines.length)
		{
			let line = this.lines[this.pos++];
			if (!line.startsWith('$$$$')) {entry.push(line); continue;}

			let rn = ds.appendRow();

			let molstr = '';
			let pos = 0;
			while (pos < entry.length)
			{
				line = entry[pos];
				if (line.startsWith('> ')) break;
				molstr += line + '\n';
				pos++;
				if (line.startsWith('M	END')) break;
			}

			let mol:Molecule = null, name:string = null;
			try
			{
				if (molstr.length > 0)
				{
					let mdl = new MDLMOLReader(molstr);
					mdl.parse();
					mol = mdl.mol;
					name = mdl.molName;
				}
			}
			catch (ex)
			{
				/*let msg = "Failed to parse CTAB, row#" + (rn + 1) + ":\n" + molstr;
				if (fatalMolFailures) throw new IOException(msg,ex);
				else if (reportMolFailures) Util.errmsg(msg, ex);*/
				// (leave the molecule null
			}
			if (mol != null) ds.setMolecule(rn, 0, mol);
			if (name)
			{
				if (colName < 0) colName = ds.appendColumn('Name', DataSheetColumn.String, 'Molecule name');
				ds.setString(rn, colName, name);
			}

			if (rn == 0 && mol != null)
			{
				let str1 = entry[0], str3 = entry[2];
				if (str1.length >= 7 && str1.startsWith('$name='))
				{
					ds.changeColumnName(0, str1.substring(6), ds.colDescr(0));
				}
				if (str3.length >= 8 && str3.startsWith('$title='))
				{
					ds.title = str3.substring(7);
				}
			}

			for (; pos + 1 < entry.length; pos += 3)
			{
				let key = entry[pos], val = entry[pos + 1];
				if (!key.startsWith('>')) continue;
				let z = key.indexOf('<');
				if (z < 0) continue;
				key = key.substring(z + 1);
				z = key.indexOf('>');
				if (z < 0) continue;
				key = key.substring(0, z);
				if (key.length == 0) continue;

				while (pos + 2 < entry.length && entry[pos + 2].length > 0)
				{
					val += '\n' + entry[pos + 2];
					pos++;
				}

				let cn = ds.findColByName(key);
				if (cn < 0) cn = ds.appendColumn(key, DataSheetColumn.String, '');

				if (val.length == 0) ds.setToNull(rn, cn);
				else ds.setString(rn, cn, val);
			}

			entry = [];
		}

		if (ds.numRows == 0) this.ds = null;
	}

	private upcastStringColumns():void
	{
		let ds = this.ds;
		for (let i = 0; i < ds.numCols; i++) if (ds.colType(i) == DataSheetColumn.String)
		{
			let allnull = true, allreal = true, allint = true, allbool = true;
			for (let j = 0; j < ds.numRows; j++)
			{
				if (!allreal && !allint && !allbool) break;
				if (ds.isNull(j, i)) continue;

				allnull = false;

				let val = ds.getString(j, i);
				if (allbool)
				{
					let lc = val.toLowerCase();
					if (lc != 'true' && lc != 'false') allbool = false;
				}
				if (allint)
				{
					let int = parseInt(val);
					if (!isFinite(int) || int != parseFloat(val)) allint = false;
				}
				if (allreal)
				{
					if (!isFinite(parseFloat(val))) allreal = false;
				}
			}

			if (allnull) {} // do nothing
			else if (allint) ds.changeColumnType(i, DataSheetColumn.Integer);
			else if (allreal) ds.changeColumnType(i, DataSheetColumn.Real);
			else if (allbool) ds.changeColumnType(i, DataSheetColumn.Boolean);
		}
	}
}

/* EOF */ }<|MERGE_RESOLUTION|>--- conflicted
+++ resolved
@@ -436,13 +436,8 @@
 			if (el == 'D') {mol.setAtomElement(n, 'H'); mol.setAtomIsotope(n, 2);}
 			else if (el == 'T') {mol.setAtomElement(n, 'H'); mol.setAtomIsotope(n, 3);}
 
-<<<<<<< HEAD
-			// valence, two correction scenarios
-			let valence = explicitValence[n - 1], options = MDLMOL_VALENCE[el];
-=======
 			// valence, two correction scenarios: (1) if set to explicit, make the hydrogens
 			let valence = this.explicitValence[n - 1], options = MDLMOL_VALENCE[el];
->>>>>>> 8a79cbf4
 			if (valence != 0)
 			{
 				let hcount = valence < 0 || valence > 14 ? 0 : valence;
