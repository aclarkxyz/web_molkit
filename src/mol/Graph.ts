/*
	WebMolKit

	(c) 2010-2018 Molecular Materials Informatics, Inc.

	All rights reserved

	http://molmatinf.com

	[PKG=webmolkit]
*/

import {Vec} from '../util/Vec';
import {Molecule} from './Molecule';

/*
	Representation of a unidirectional graph which has simple node labels, and no edge labels. Connections are stored in neighbour
	list form. Construction of the graph is faster if the number of nodes are known ahead of time. Cloning a graph instance, or
	building it from some other graph datastructure, has minimal overhead.

	Note that all indices are 0-based.

	Practical note: the Molecule class has much analogous functionality. The Graph class is intended to be a cleaner and more
	lightweight implementation of algorithms which are not necessarily related to a molecular datastructure.
	The Molecule class has a lot of features such as caching calculated values, which is very useful for general purpose work;
	the algorithms in the Graph class have more intuitive and predictable performance characteristics, and do not have shortcuts
	such as caching.
*/

export class Graph
{
	private nbrs:number[][] = []; // neighbour-list, one per node
	private indices:number[] = null; // optional integer value for each node
	private labels:string[] = null; // optional string value for each node
	private props:any[] = null; // optional object for each node; is always a shallow copy

	// ----------------- public methods -----------------

	constructor(sz?:number, edge1?:number[], edge2?:number[])
	{
		if (sz != null) for (let n = 0; n < sz; n++) this.nbrs.push([]);
		if (edge1 != null && edge2 != null)
		{
			for (let n = 0; n < edge1.length; n++)
			{
				this.nbrs[edge1[n]].push(edge2[n]);
				this.nbrs[edge2[n]].push(edge1[n]);
			}
		}
	}

	public clone():Graph
	{
		let g = new Graph();
		for (let nbr of this.nbrs) g.nbrs.push(nbr.slice(0));
		g.indices = this.indices == null ? null : this.indices.slice(0);
		g.labels = this.labels == null ? null : this.labels.slice(0);
		g.props = this.props == null ? null : this.props.slice(0);
		return g;
	}

	// builds a graph with the same shape as the given molecule
	public static fromMolecule(mol:Molecule):Graph
	{
		let g = new Graph();
		g.indices = [];
		for (let n = 0; n < mol.numAtoms; n++)
		{
			g.nbrs.push([]);
			g.indices.push(n + 1);
		}
		for (let n = 1; n <= mol.numBonds; n++)
		{
			let bfr = mol.bondFrom(n) - 1, bto = mol.bondTo(n) - 1;
			g.nbrs[bfr].push(bto);
			g.nbrs[bto].push(bfr);
		}
		return g;
	}

	// builds a graph with a molecule subset
	public static fromMoleculeMask(mol:Molecule, mask:boolean[]):Graph
	{
		let count = Vec.maskCount(mask);
		let map = Vec.maskMap(mask);

		let g = new Graph(count);
		g.indices = Vec.maskIdx(mask);
		Vec.addTo(g.indices, 1); // make it 1-based

		for (let n = 0; n < count; n++)
		{
			let adj = mol.atomAdjList(g.indices[n]);
			let sz = 0;
			for (let i = 0; i < adj.length; i++) if (mask[adj[i] - 1]) sz++;
			g.nbrs[n] = [];
			for (let i = 0; i < adj.length; i++) if (mask[adj[i] - 1]) g.nbrs[n].push(adj[i] - 1);
		}

		return g;
	}

	// when a neighbour list is already available, construction is essentially immediate; note that the neighbour list is not cloned at all,
	// and it may be corrupted if graph modification methods are called
	public static fromNeighbours(nbrs:number[][]):Graph
	{
		let g = new Graph();
		g.nbrs = nbrs;
		return g;
	}

	public toString():string
	{
		let buff = '#nodes=' + this.nbrs.length;
		for (let n = 0; n < this.nbrs.length; n++)
		{
			buff += ' ' + n + ':{' + this.nbrs[n] + '}';
			if (n < Vec.len(this.indices)) buff += '[i=' + this.indices[n] + ']';
			if (n < Vec.len(this.labels)) buff += '[l=' + this.labels[n] + ']';
		}
		return buff;
	}

	public get numNodes():number {return this.nbrs.length;}
	public numEdges(node:number):number {return this.nbrs[node].length;}
	public getEdge(node:number, edge:number):number {return this.nbrs[node][edge];}
	public getEdges(node:number):number[] {return this.nbrs[node];}

	public getIndex(node:number):number {return this.indices == null ? 0 : this.indices[node];}
	public setIndex(node:number, idx:number):void
	{
		if (this.indices == null) this.indices = Vec.numberArray(0, this.nbrs.length);
		this.indices[node] = idx;
	}

	public getLabel(node:number):string {return this.labels == null ? null : this.labels[node];}
	public setLabel(node:number, lbl:string):void
	{
		if (this.labels == null) this.labels = Vec.stringArray('', this.nbrs.length);
		this.labels[node] = lbl;
	}

	public getProperty(node:number):any {return this.props == null ? null : this.props[node];}
	public setProperty(node:number, prp:any):void
	{
		if (this.props == null) this.props = new Array(this.nbrs.length);
		this.props[node] = prp;
	}

	public addNode():number
	{
		this.nbrs.push([]);
		if (this.indices != null) this.indices.push(0);
		if (this.labels != null) this.labels.push('');
		if (this.props != null) this.props.push(null);
		return this.nbrs.length - 1;
	}

	public hasEdge(node1:number, node2:number):boolean
	{
		if (this.nbrs[node1].length <= this.nbrs[node2].length)
			return this.nbrs[node1].indexOf(node2) >= 0;
		else
			return this.nbrs[node2].indexOf(node1) >= 0;
	}

	public addEdge(node1:number, node2:number):void
	{
		this.nbrs[node1].push(node2);
		this.nbrs[node2].push(node1);
	}

	public removeEdge(node1:number, node2:number):void
	{
		let i1 = this.nbrs[node1].indexOf(node2), i2 = this.nbrs[node2].indexOf(node1);
		if (i1 >= 0) this.nbrs[node1].splice(i1, 1);
		if (i2 >= 0) this.nbrs[node2].splice(i2, 1);
	}

	public isolateNode(node:number):void
	{
		for (let o of this.nbrs[node])
		{
			let i = this.nbrs[o].indexOf(node);
			if (i >= 0) this.nbrs[o].splice(i, 1);
		}
		this.nbrs[node] = [];
	}

	// keep/remove: modify graph in place by taking out some nodes
	public keepNodesMask(mask:boolean[]):void
	{
		const oldsz = this.nbrs.length, newsz = Vec.maskCount(mask);
		if (newsz == oldsz) return;
		if (newsz == 0)
		{
			this.nbrs = [];
			this.indices = null;
			this.labels = null;
			this.props = null;
			return;
		}

		let newmap = Vec.maskMap(mask);
		let newnbrs:number[][] = [];
		for (let n = 0; n < newsz; n++) newnbrs.push([]);
		for (let n = 0, pos = 0; n < oldsz; n++) if (mask[n])
		{
			for (let i of this.nbrs[n]) if (mask[i]) newnbrs[pos].push(newmap[i]);
			pos++;
		}
		this.nbrs = newnbrs;

		if (this.indices != null) this.indices = Vec.maskGet(this.indices, mask);
		if (this.labels != null) this.labels = Vec.maskGet(this.labels, mask);
		if (this.props != null) this.props = Vec.maskGet(this.props, mask);
	}
	public keepNodesIndex(idx:number[]) {this.keepNodesMask(Vec.idxMask(idx, this.numNodes));}
	public removeNodesMask(mask:boolean[]) {this.keepNodesMask(Vec.notMask(mask));}
	public removeNodesIndex(idx:number[]) {this.removeNodesMask(Vec.idxMask(idx, this.numNodes));}

	// subgraph: creates a new graph, typically smaller; note that the index version honours the new atom order
	public subgraphIndex(idx:number[]):Graph
	{
		const nsz = idx.length;
		let g = new Graph(nsz);
		if (this.indices != null || this.labels != null || this.props != null) for (let n = 0; n < nsz; n++)
		{
			if (this.indices != null) g.setIndex(n, this.indices[idx[n]]);
			if (this.labels != null) g.setLabel(n, this.labels[idx[n]]);
			if (this.props != null) g.setProperty(n, this.props[idx[n]]);
		}
		for (let i = 0; i < nsz; i++)
		{
			for (let n of this.nbrs[idx[i]])
			{
				let j = idx.indexOf(n);
				if (j > i) g.addEdge(i, j);
			}
		}
		return g;
	}
	public subgraphMask(mask:boolean[]):Graph
	{
		let g = this.clone();
		g.keepNodesMask(mask);
		return g;
	}

	// returns a list of connected component indices, one per node; the numbering system is based on node ordering
	public calculateComponents():number[]
	{
		const sz = this.nbrs.length;
		if (sz == 0) return [];

		let cc = Vec.numberArray(0, sz);
		cc[0] = 1;
		let first = 1, high = 1;
		while (true)
		{
			while (first < sz && cc[first] > 0) {first++;}
			if (first >= sz) break;

			let anything = false;
			for (let i = first; i < sz; i++) if (cc[i] == 0)
			{
				for (let j = 0; j < this.nbrs[i].length; j++)
				{
					if (cc[this.nbrs[i][j]] != 0)
					{
						cc[i] = cc[this.nbrs[i][j]];
						anything = true;
					}
				}
			}
			if (!anything) cc[first] = ++high;
		}

		return cc;
	}

	// returns an array of one group for each connected component
	public calculateComponentGroups():number[][]
	{
		if (this.nbrs.length == 0) return [];
		let cc = this.calculateComponents();
		let sz = Vec.max(cc);

		let grp:number[][] = [];
		for (let n = 0; n < sz; n++) grp.push([]);
		for (let n = 0; n < cc.length; n++) grp[cc[n] - 1].push(n);
		return grp;
	}

	// determine an array which has ring block IDs (0=no ring, >0=block index); also returns the count, i.e. number of ring blocks
	public calculateRingBlocks():[number[], number] // (rblk[], count)
	{
		let sz = this.numNodes, nbrs = this.nbrs;
		if (sz == 0) return [[], 0];

		let rblk:number[] = new Array(this.numNodes);

		let visited = Vec.booleanArray(false, sz);
		Vec.setTo(rblk, 0);
		let path:number[] = new Array(sz + 1);
		let plen = 0, numVisited = 0;

		while (true)
		{
			let last:number, current:number;

			if (plen == 0)
			{
				last = -1;
				for (current = 0; visited[current]; current++) {}
			}
			else
			{
				last = path[plen - 1];
				current = -1;
				for (let n = 0; n < nbrs[last].length; n++) if (!visited[nbrs[last][n]]) {current = nbrs[last][n]; break;}
			}

			if (current >= 0 && plen >= 2) // path is at least 2 items long, so look for any not-previous visited neighbours
			{
				let back = path[plen - 1];
				for (let n = 0; n < nbrs[current].length; n++)
				{
					let join = nbrs[current][n];
					if (join != back && visited[join])
					{
						path[plen] = current;
						for (let i = plen; i == plen || path[i + 1] != join; i--)
						{
							let id = rblk[path[i]];
							if (id == 0) rblk[path[i]] = last;
							else if (id != last)
							{
								for (let j = 0; j < sz; j++) if (rblk[j] == id) rblk[j] = last;
							}
						}
					}
				}
			}
			if (current >= 0) // can mark the new one as visited
			{
				visited[current] = true;
				path[plen++] = current;
				numVisited++;
			}
			else // otherwise, found nothing and must rewind the path
			{
				plen--;
			}

			if (numVisited == sz) break;
		}

		// the ring ID's are not necessarily consecutive, so reassign them to 0=none, 1..NBlocks
		let nextID = 0;
		for (let i = 0; i < sz; i++) if (rblk[i] > 0)
		{
			nextID--;
			for (let j = sz - 1; j >= i; j--) if (rblk[j] == rblk[i]) rblk[j] = nextID;
		}
		for (let i = 0; i < sz; i++) rblk[i] = -rblk[i];

		return [rblk, -nextID];
	}

	// calculate ring blocks and return an array of indices, one for each
	public calculateRingBlockGroups():number[][]
	{
		let [rblk, sz] = this.calculateRingBlocks();
		if (sz == 0) return [];

		let cap = Vec.numberArray(0, sz);
		for (let n = 0; n < rblk.length; n++) if (rblk[n] > 0) cap[rblk[n] - 1]++;

		let grp:number[][] = new Array(sz);
		for (let n = 0; n < sz; n++)
		{
			grp[n] = new Array(cap[n]);
			cap[n] = 0;
		}
		for (let n = 0; n < rblk.length; n++)
		{
			let i = rblk[n] - 1;
			if (i < 0) continue;
			grp[i][cap[i]++] = n;
		}
		return grp;
	}

	// returns a list of rings with just the given size; the enumeration is exhaustive, so this is only appropriate for small rings; any ring that can be composed from
	// smaller rings is excluded from the list
	public findRingsOfSize(size:number):number[][]
	{
		let [rblk, num] = this.calculateRingBlocks();
		if (num == 0) return [];

		let rings:number[][] = [];
		let mask:boolean[] = new Array(this.numNodes);

		for (let r = 1; r <= num; r++)
		{
			for (let n = 0; n < this.numNodes; n++) mask[n] = rblk[n] == r;
			let newRings = this.findRingsOfSizeMask(size, mask);
			for (let n = 0; n < newRings.length; n++) rings.push(newRings[n]);
		}
		return rings;
	}

	public findRingsOfSizeMask(size:number, mask:boolean[]):number[][]
	{
		let rings:number[][] = [];

		for (let n = 0; n < this.numNodes; n++) if (mask[n])
		{
			let path:number[] = new Array(size);
			path[0] = n;
			this.recursiveRingFind(path, 1, size, mask, rings);
		}

		return rings;
	}

	// returns breadth-first-search order
	public calculateBFS(idx:number):number[]
	{
		let ret = Vec.numberArray(-1, this.numNodes);
		ret[idx] = 0;

		let curnum = 0, lsz = 1, watermark = 0;
		let list = Vec.numberArray(0, this.numNodes);
		list[0] = idx;

		while (true)
		{
			let newsz = lsz;
			for (let n = watermark; n < lsz; n++)
			{
				for (let i = 0; i < this.nbrs[list[n]].length; i++)
				{
					let j = this.nbrs[list[n]][i];
					if (ret[j] < 0)
					{
						ret[j] = curnum + 1;
						list[newsz++] = j;
					}
				}
			}
			if (newsz == lsz) break;
			watermark = lsz;
			lsz = newsz;
			curnum++;
		}
		return ret;
	}

	// calculates the gravity of each node in the graph: isolated nodes have a gravity of 1, while deeply connected
	// nodes have higher values than terminal nodes; these values are reordered and reindexed at each step to avoid
	// integer overflow
	public calculateGravity():number[]
	{
		const sz = this.numNodes;
		const {nbrs} = this;
		let wght = Vec.numberArray(1, sz);
		for (let n = 0; n < sz; n++)
		{
<<<<<<< HEAD
			Vec.setToArray(wmod, wght);
			for (let i = 0; i < sz; i++) for (let j = nbrs[i].length - 1; j >= 0; j--) wmod[i] += wght[nbrs[i][j]];
			Vec.setToArray(wght, wmod);
=======
			let wmod = Vec.numberArray(0, sz);
			for (let i = 0; i < sz; i++) for (let j = nbrs[i].length - 1; j >= 0; j--) wmod[i] += wght[nbrs[i][j]];
			wght = wmod;
>>>>>>> c48d5da9
		}
		return wght;
	}

	// computes the shortest path between two nodes, or null if there is none; the result will be arbitrary if there is more
	// than one equally good option
	public calculateShortestPath(node1:number, node2:number):number[]
	{
		const sz = this.numNodes;
		let q = new Set<number>();
		for (let n = 0; n < sz; n++) q.add(n);

		let dist = Vec.numberArray(Number.MAX_SAFE_INTEGER, sz);
		let prev = Vec.numberArray(-1, sz);
		dist[node1] = 0;

		while (q.size > 0)
		{
			let u = -1;
			for (let i of q) if (u < 0 || dist[i] < dist[u]) u = i;
			q.delete(u);

			if (u == node2) break;

			for (let v of this.nbrs[u])
			{
				let alt = dist[u] + 1;
				if (alt < dist[v])
				{
					dist[v] = alt;
					prev[v] = u;
				}
			}
		}

		let path:number[] = [];
		for (let u = node2; prev[u] >= 0; u = prev[u]) path.unshift(u);
		if (path.length > 0) path.unshift(node1);
		return path.length > 0 ? path : null;
	}

	// ----------------- private methods -----------------

	// ring hunter: recursive step; finds, compares and collects
	private recursiveRingFind(path:number[], psize:number, capacity:number, mask:boolean[], rings:number[][]):void
	{
		// not enough atoms yet, so look for new possibilities
		if (psize < capacity)
		{
			let last = path[psize - 1];
			for (let n = 0; n < this.nbrs[last].length; n++)
			{
				let adj = this.nbrs[last][n];
				if (!mask[adj]) continue;
				let fnd = false;
				for (let i = 0; i < psize; i++) if (path[i] == adj)
				{
					fnd = true;
					break;
				}
				if (!fnd)
				{
					let newPath = Vec.duplicate(path);
					newPath[psize] = adj;
					this.recursiveRingFind(newPath, psize + 1, capacity, mask, rings);
				}
			}
			return;
		}

		// path is full, so make sure it eats its tail
		let last = path[psize - 1];
		let fnd = false;
		for (let n = 0; n < this.nbrs[last].length; n++) if (this.nbrs[last][n] == path[0]) {fnd = true; break;}
		if (!fnd) return;

		// make sure every element in the path has exactly 2 neighbours within the path; otherwise it is spanning a bridge, which
		// is an undesirable ring definition
		for (let n = 0; n < path.length; n++)
		{
			let count = 0, p = path[n];
			for (let i = 0; i < this.nbrs[p].length; i++) if (path.indexOf(this.nbrs[p][i]) >= 0) count++;
			if (count != 2) return; // invalid
		}

		// reorder the array then look for duplicates
		let first = 0;
		for (let n = 1; n < psize; n++) if (path[n] < path[first]) first = n;
		let fm = (first - 1 + psize) % psize, fp = (first + 1) % psize;
		let flip = path[fm] < path[fp];
		if (first != 0 || flip)
		{
			let newPath:number[] = new Array(psize);
			for (let n = 0; n < psize; n++) newPath[n] = path[(first + (flip ? psize - n : n)) % psize];
			path = newPath;
		}

		for (let n = 0; n < rings.length; n++)
		{
			let look = rings[n];
			let same = true;
			for (let i = 0; i < psize; i++) if (look[i] != path[i])
			{
				same = false;
				break;
			}
			if (same) return;
		}

		rings.push(path);
	}
}
<|MERGE_RESOLUTION|>--- conflicted
+++ resolved
@@ -468,15 +468,9 @@
 		let wght = Vec.numberArray(1, sz);
 		for (let n = 0; n < sz; n++)
 		{
-<<<<<<< HEAD
-			Vec.setToArray(wmod, wght);
-			for (let i = 0; i < sz; i++) for (let j = nbrs[i].length - 1; j >= 0; j--) wmod[i] += wght[nbrs[i][j]];
-			Vec.setToArray(wght, wmod);
-=======
 			let wmod = Vec.numberArray(0, sz);
 			for (let i = 0; i < sz; i++) for (let j = nbrs[i].length - 1; j >= 0; j--) wmod[i] += wght[nbrs[i][j]];
 			wght = wmod;
->>>>>>> c48d5da9
 		}
 		return wght;
 	}
