--- conflicted
+++ resolved
@@ -374,13 +374,8 @@
 {
 	if (!text) return '';
 	const map:{[id:string] : string} = {'&': '&amp;', '<': '&lt;', '>': '&gt;', '"': '&quot;', "'": '&#039;'};
-<<<<<<< HEAD
-	return text.replace(/[&<>"']/g, function(m) {return map[m];});
+	return text.replace(/[&<>"']/g, (m) => map[m]);
 }
 
 // convenience: make sure a string isn't null
-function orBlank(str:string):string {return str == null ? '' : str;}
-=======
-	return text.replace(/[&<>"']/g, (m) => map[m]);
-}
->>>>>>> 06b805d8
+function orBlank(str:string):string {return str == null ? '' : str;}